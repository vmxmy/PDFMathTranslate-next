--- conflicted
+++ resolved
@@ -30,10 +30,7 @@
     "gradio_pdf>=0.0.21",
     "pikepdf",
     "peewee>=3.17.8",
-<<<<<<< HEAD
     "argostranslate",
-=======
->>>>>>> 246e3a16
 ]
 
 [project.optional-dependencies]
