--- conflicted
+++ resolved
@@ -1332,8 +1332,7 @@
                     label=_("Pages"),
                     value=list(page_map.keys())[0],
                 )
-<<<<<<< HEAD
-=======
+
                 use_alternating_pages_dual = gr.Checkbox(
                     label="Use alternating pages for dual PDF",
                     value=settings.pdf.use_alternating_pages_dual,
@@ -1347,7 +1346,6 @@
                 if settings.pdf.watermark_output_mode == "watermarked"
                 else "No Watermark",
             )
->>>>>>> 08564e88
 
                 page_input = gr.Textbox(
                     label=_("Page range (e.g., 1,3,5-10,-5)"),
