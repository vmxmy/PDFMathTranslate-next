--- conflicted
+++ resolved
@@ -1208,27 +1208,7 @@
                                     raise Exception(
                                         f"Unsupported type {type_hint} for field {field_name} in gui translation engine settings"
                                     )
-<<<<<<< HEAD
-                                detail_text_input_index_map[
-                                    metadata.translate_engine_type
-                                ].append(detail_index)
-                                detail_index += 1
-                                detail_text_inputs.append(field_input)
-                                __gui_service_arg_names.append(field_name)
-                                translation_engine_arg_inputs.append(field_input)
-
-                with gr.Row():
-                    lang_from = gr.Dropdown(
-                        label=_("Translate from"),
-                        choices=list(lang_map.keys()),
-                        value=default_lang_from,
-                    )
-                    lang_to = gr.Dropdown(
-                        label=_("Translate to"),
-                        choices=list(lang_map.keys()),
-                        value=default_lang_to,
-                    )
-=======
+
                             elif type_hint is bool or bool in type_args:
                                 field_input = gr.Checkbox(
                                     label=field.description,
@@ -1351,7 +1331,6 @@
                     value=settings.pdf.no_dual,
                     interactive=True,
                 )
->>>>>>> 173240e6
 
                 page_range = gr.Radio(
                     choices=list(page_map.keys()),
@@ -1363,15 +1342,6 @@
                     label=_("Page range (e.g., 1,3,5-10,-5)"),
                     visible=False,
                     interactive=True,
-<<<<<<< HEAD
-                    placeholder=_("e.g., 1,3,5-10"),
-                )
-
-                only_include_translated_page = gr.Checkbox(
-                    label=_("Only include translated pages in the output PDF."),
-                    info=_("Effective only when a page range is specified."),
-                    value=settings.pdf.only_include_translated_page,
-=======
                     placeholder="Custom prompt for the translator",
                 )
 
@@ -1379,7 +1349,6 @@
                 custom_system_prompt_input = gr.Textbox(
                     label="Custom System Prompt",
                     value=settings.translation.custom_system_prompt or "",
->>>>>>> 173240e6
                     interactive=True,
                 )
 
@@ -1409,32 +1378,12 @@
                         interactive=True,
                     )
 
-<<<<<<< HEAD
-                watermark_output_mode = gr.Radio(
-                    choices=[_("Watermarked"), _("No Watermark")],
-                    label=_("Watermark mode"),
-                    value=_("Watermarked")
-                    if settings.pdf.watermark_output_mode.value == "watermarked"
-                    else _("No Watermark"),
-                )
-
-                # Additional translation options
-                with gr.Accordion(_("Advanced Options"), open=False):
-                    prompt = gr.Textbox(
-                        label=_("Custom prompt for translation"),
-                        value="",
-                        visible=False,
-                        interactive=True,
-                        placeholder=_("Custom prompt for the translator"),
-                    )
-=======
                 # New advanced translation options
                 no_auto_extract_glossary = gr.Checkbox(
                     label="Disable auto extract glossary",
                     value=settings.translation.no_auto_extract_glossary,
                     interactive=True,
                 )
->>>>>>> 173240e6
 
                     threads = gr.Number(
                         label=_("RPS (Requests Per Second)"),
@@ -1565,13 +1514,6 @@
                         interactive=True,
                     )
 
-<<<<<<< HEAD
-                    ocr_workaround = gr.Checkbox(
-                        label=_("OCR workaround (experimental, will auto enable Skip scanned detection in backend)"),
-                        value=settings.pdf.ocr_workaround,
-                        interactive=True,
-                    )
-=======
                 # BabelDOC v0.5.1 new options
                 gr.Markdown("#### BabelDOC Advanced Options")
 
@@ -1626,7 +1568,6 @@
             output_file_glossary = gr.File(
                 label="Download automatically extracted glossary", visible=False
             )
->>>>>>> 173240e6
 
                     auto_enable_ocr_workaround = gr.Checkbox(
                         label=_("Auto enable OCR workaround (enable automatic OCR workaround for heavily scanned documents)"),
@@ -1656,13 +1597,6 @@
                         placeholder=_("e.g., [∫∬∭∮∯∰∇∆]"),
                     )
 
-<<<<<<< HEAD
-                    ignore_cache = gr.Checkbox(
-                        label=_("Ignore cache"),
-                        value=settings.translation.ignore_cache,
-                        interactive=True,
-                    )
-=======
     def on_select_page(choice):
         """Update page input visibility based on selection"""
         return gr.update(visible=choice == "Range")
@@ -1698,7 +1632,6 @@
                 ]
             )
         return return_list
->>>>>>> 173240e6
 
                 output_title = gr.Markdown(_("## Translated"), visible=False)
                 output_file_mono = gr.File(
@@ -1711,10 +1644,6 @@
                     label=_("Download automatically extracted glossary"), visible=False
                 )
 
-<<<<<<< HEAD
-                translate_btn = gr.Button(_("Translate"), variant="primary")
-                cancel_btn = gr.Button(_("Cancel"), variant="secondary")
-=======
     def on_split_short_lines_change(split_value):
         """Update short_line_split_factor visibility based on split_short_lines value"""
         return gr.update(visible=split_value)
@@ -1778,7 +1707,6 @@
         inputs=file_input,
         outputs=preview,
     )
->>>>>>> 173240e6
 
                 tech_details = gr.Markdown(
                     tech_details_string,
@@ -1797,59 +1725,6 @@
                 gr.update(visible=file_type == "Link"),
             )
 
-<<<<<<< HEAD
-        def on_select_page(choice):
-            """Update page input visibility based on selection"""
-            return gr.update(visible=choice == "Range")
-
-        def on_select_service(service_name):
-            """Update service-specific settings visibility"""
-            if not detail_text_inputs:
-                return
-            detail_group_index = detail_text_input_index_map.get(service_name, [])
-            llm_support = LLM_support_index_map.get(service_name, False)
-            print(f"service_name: {service_name}, llm_support: {llm_support}")
-            siliconflow_free_acknowledgement_visible = service_name == "SiliconFlowFree"
-            siliconflow_update = [
-                gr.update(visible=siliconflow_free_acknowledgement_visible)
-            ]
-            return_list = []
-            glossary_updates = [
-                gr.update(visible=llm_support)
-                for i in range(len(require_llm_translator_inputs))
-            ]
-            if len(detail_text_inputs) == 1:
-                return_list = (
-                    siliconflow_update
-                    + glossary_updates
-                    + [gr.update(visible=(0 in detail_group_index))]
-                )
-            else:
-                return_list = (
-                    siliconflow_update
-                    + glossary_updates
-                    + [
-                        gr.update(visible=(i in detail_group_index))
-                        for i in range(len(detail_text_inputs))
-                    ]
-                )
-            return return_list
-
-        def on_enhance_compatibility_change(enhance_value):
-            """Update skip_clean and disable_rich_text_translate when enhance_compatibility changes"""
-            if enhance_value:
-                # When enhanced compatibility is enabled, both options are auto-enabled and disabled for user modification
-                return (
-                    gr.update(value=True, interactive=False),
-                    gr.update(value=True, interactive=False),
-                )
-            else:
-                # When disabled, allow user to modify these settings
-                return (
-                    gr.update(interactive=True),
-                    gr.update(interactive=True),
-                )
-=======
     service.select(
         on_service_change_with_rate_limit,
         [rate_limit_mode, service],
@@ -1875,7 +1750,6 @@
             custom_pool_max_workers_input,
         ],
     )
->>>>>>> 173240e6
 
         def on_split_short_lines_change(split_value):
             """Update short_line_split_factor visibility based on split_short_lines value"""
@@ -1929,22 +1803,6 @@
         service.select(
             on_select_service,
             service,
-<<<<<<< HEAD
-            outputs=on_select_service_outputs
-            if len(on_select_service_outputs) > 0
-            else None,
-        )
-
-        glossary_file.change(
-            on_glossary_file_change,
-            glossary_file,
-            outputs=glossary_table,
-        )
-
-        # Add event handler for enhance_compatibility
-        enhance_compatibility.change(
-            on_enhance_compatibility_change,
-=======
             lang_from,
             lang_to,
             page_range,
@@ -1973,7 +1831,6 @@
             primary_font_family,
             skip_clean,
             disable_rich_text_translate,
->>>>>>> 173240e6
             enhance_compatibility,
             [skip_clean, disable_rich_text_translate],
         )
@@ -1983,9 +1840,6 @@
             on_split_short_lines_change,
             split_short_lines,
             short_line_split_factor,
-<<<<<<< HEAD
-        )
-=======
             translate_table_text,
             skip_scanned_detection,
             max_pages_per_part,
@@ -2015,7 +1869,6 @@
             output_title,  # Visibility of output title
         ],
     )
->>>>>>> 173240e6
 
         # State for managing translation tasks
         state = gr.State({"session_id": None, "current_task": None})
